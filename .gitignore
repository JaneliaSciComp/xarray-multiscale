--- conflicted
+++ resolved
@@ -39,10 +39,6 @@
 /releases/*
 pip-wheel-metadata
 /poetry.toml
-<<<<<<< HEAD
 
 # numba
-*/__pycache__/*
-=======
-/venv
->>>>>>> 983bcb63
+*/__pycache__/*