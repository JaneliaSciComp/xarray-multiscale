--- conflicted
+++ resolved
@@ -1,8 +1,3 @@
-<<<<<<< HEAD
-from typing import Any, Protocol, Sequence, Tuple
-
-import numpy.typing as npt
-=======
 import math
 from functools import reduce
 from itertools import combinations
@@ -10,14 +5,13 @@
 
 import numpy as np
 from numpy.typing import NDArray
->>>>>>> 983bcb63
 from scipy.stats import mode
 
 
 class WindowedReducer(Protocol):
     def __call__(
-        self, array: npt.NDArray[Any], window_size: Sequence[int], **kwargs: Any
-    ) -> npt.NDArray[Any]:
+        self, array: NDArray[Any], window_size: Sequence[int], **kwargs: Any
+    ) -> NDArray[Any]:
         ...
 
 
@@ -60,8 +54,8 @@
 
 
 def windowed_mean(
-    array: npt.NDArray[Any], window_size: Tuple[int, ...], **kwargs: Any
-) -> npt.NDArray[Any]:
+    array: NDArray[Any], window_size: Tuple[int, ...], **kwargs: Any
+) -> NDArray[Any]:
     """
     Compute the windowed mean of an array.
 
@@ -105,14 +99,7 @@
     return result
 
 
-<<<<<<< HEAD
-def windowed_mode(
-    array: npt.NDArray[Any], window_size: Tuple[int, ...]
-) -> npt.NDArray[Any]:
-=======
 def windowed_mode(array: NDArray[Any], window_size: Tuple[int, ...]) -> NDArray[Any]:
-
->>>>>>> 983bcb63
     """
     Compute the windowed mode of an array using either
     `windowed_mode_countess` or `windowed_mode_scipy`
@@ -203,15 +190,9 @@
     return result
 
 
-<<<<<<< HEAD
-def reshape_windowed(
-    array: npt.NDArray[Any], window_size: Tuple[int, ...]
-) -> npt.NDArray[Any]:
-=======
 def windowed_mode_countless(
     array: NDArray[Any], window_size: Tuple[int, ...]
 ) -> NDArray[Any]:
->>>>>>> 983bcb63
     """
     countless downsamples labeled images (segmentations)
     by finding the mode using vectorized instructions.
