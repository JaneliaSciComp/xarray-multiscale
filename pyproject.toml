--- conflicted
+++ resolved
@@ -12,13 +12,8 @@
 dask = ">=2020.12.0"
 
 [tool.poetry.dev-dependencies]
-<<<<<<< HEAD
-mypy = "^0.971"
-pytest = "^5.2"
-=======
 pytest = "^7.1.2"
 mypy = "^0.971"
->>>>>>> 73cb19c7
 black = "^20.8b1"
 Sphinx = "^4.4.0"
 sphinx-rtd-theme = "^1.0.0"
