--- conflicted
+++ resolved
@@ -1,10 +1,6 @@
 [tool.poetry]
 name = "xarray-multiscale"
-<<<<<<< HEAD
 version = "1.0.0"
-=======
-version = "0.4.0"
->>>>>>> 983bcb63
 description = ""
 authors = ["Davis Vann Bennett <davis.v.bennett@gmail.com>"]
 
@@ -18,12 +14,7 @@
 [tool.poetry.dev-dependencies]
 pytest = "^7.1.2"
 mypy = "^0.971"
-<<<<<<< HEAD
-pytest = "^5.2"
 black = ">=22.3.0"
-=======
-black = "22.12.0"
->>>>>>> 983bcb63
 Sphinx = "^4.4.0"
 sphinx-rtd-theme = "^1.0.0"
 numpydoc = "^1.2"
